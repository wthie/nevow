--- conflicted
+++ resolved
@@ -27,16 +27,10 @@
     cmdclass=versioneer.get_cmdclass(),
     packages=find_packages(),
     include_package_data=True,
-<<<<<<< HEAD
-    maintainer='Divmod, Inc.',
-    maintainer_email='support@divmod.org',
-=======
-    cmdclass={'sdist': sdist},
     author='Divmod, Inc.',
     author_email='support@divmod.org',
     maintainer='Twisted Matrix Labs',
     maintainer_email='twisted-web@twistedmatrix.com',
->>>>>>> cf0ae9f5
     description='Web Application Construction Kit',
     url='https://github.com/twisted/nevow',
     license='MIT',
